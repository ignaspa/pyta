--- conflicted
+++ resolved
@@ -226,8 +226,6 @@
         """Return true iff given argument types can be unified."""
         if isinstance(t1, TypeVar) or isinstance(t2, TypeVar):
             return True
-<<<<<<< HEAD
-=======
         elif isinstance(t1, GenericMeta) and isinstance(t2, GenericMeta):
             if not _geqv(t1, t2):
                 return False
@@ -238,7 +236,6 @@
                 return True
             else:
                 False
->>>>>>> ad544a27
         elif t1 != t2:
             return False
         else:
