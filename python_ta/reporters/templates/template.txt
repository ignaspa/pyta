--- conflicted
+++ resolved
@@ -32,13 +32,8 @@
 					<p/>
 					<p style="font-size: 110%">
 						<span class="code_id">
-<<<<<<< HEAD
-						<a href= "http://www.cs.toronto.edu/~david/pyta/&#35;{{message}}">{{ message }} ({{ code[message][0].symbol }})</a> </span>
+						<a href= "http://www.cs.toronto.edu/~david/pyta/&#35;{{message}}" target="_blank">{{ message }} ({{ code[message][0].symbol }})</a> </span>
 						&nbsp;&nbsp;Number of occurrences: {{ code[message][-1] }}
-=======
-						<a href= "http://www.cs.toronto.edu/~david/pyta/&#35;{{message}}"target="_blank">{{ message }} ({{ code[message][0].symbol }})</a> </span>
-						{{ code[message][0].obj }}
->>>>>>> 57a0dfc1
 					</p>
 					{% for indiv in code[message][:-1] %}
 						<div style="font-weight:bold">
@@ -62,13 +57,8 @@
 					<p/>
 					<p style="font-size: 110%">
 						<span class="style_id">
-<<<<<<< HEAD
-						<a href= "http://www.cs.toronto.edu/~david/pyta/&#35;{{message}}">{{ message }} ({{ style[message][0].symbol }})</a> </span>
+						<a href= "http://www.cs.toronto.edu/~david/pyta/&#35;{{message}} target="_blank"">{{ message }} ({{ style[message][0].symbol }})</a> </span>
 						&nbsp;&nbsp;Number of occurrences: {{ style[message][-1] }}
-=======
-						<a href= "http://www.cs.toronto.edu/~david/pyta/&#35;{{message}}" target="_blank">{{ message }} ({{ style[message][0].symbol }})</a> </span>
-						{{ style[message][0].obj }}
->>>>>>> 57a0dfc1
 					</p>
 					{% for indiv in style[message][:-1] %}
 						<div style="font-weight:bold">
