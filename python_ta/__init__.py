"""Python Teaching Assistant

The goal of this module is to provide automated feedback to students in our
introductory Python courses, using static analysis of their code.

To run the checker, call the check function on the name of the module to check.

> import python_ta
> python_ta.check_all('mymodule.py')

Or, put the following code in your Python module:

if __name__ == '__main__':
    import python_ta
    python_ta.check_all()
"""
# First, remove underscore from builtins if it has been bound in the REPL.
import builtins
try:
    del builtins._
except AttributeError:
    pass

import importlib.util
import os
import sys
import tokenize
import webbrowser

import pylint.lint
import pylint.utils
from pylint.config import VALIDATORS, _call_validator

from astroid import modutils, MANAGER

from .reporters import REPORTERS
from .patches import patch_all

HELP_URL = 'http://www.cs.toronto.edu/~david/pyta/'

# check the python version
if sys.version_info < (3, 6, 0):
    print('You need Python 3.6 or later to run PythonTA.')


def check_errors(module_name='', config='', output=None):
    """Check a module for errors, printing a report."""
    return _check(module_name=module_name, level='error', local_config=config,
                  output=output)


def check_all(module_name='', config='', output=None):
    """Check a module for errors and style warnings, printing a report."""
    return _check(module_name=module_name, level='all', local_config=config,
                  output=output)


def _check(module_name='', level='all', local_config='', output=None):
    """Check a module for problems, printing a report.

    The `module_name` can take several inputs:
      - string of a directory, or file to check (`.py` extension optional).
      - list of strings of directories or files -- can have multiple.
      - no argument -- checks the python file containing the function call.
    `level` is used to specify which checks should be made.
    `local_config` is a dict of config options or string (config file name).
    `output` is an absolute path to capture pyta data output. Default std out.
    """
    MANAGER.clear_cache()

    # Add reporters to an internal pylint data structure, for use with setting
    # custom pyta options in a Tuple, before (re)setting reporter.
    for reporter in REPORTERS:
        VALIDATORS[reporter.__name__] = reporter
    linter = reset_linter(config=local_config)
    current_reporter = reset_reporter(linter, output)
    patch_all()  # Monkeypatch pylint (override certain methods)

    # Try to check file, issue error message for invalid files.
    try:
        for locations in _get_valid_files_to_check(current_reporter, module_name):
            for file_py in get_file_paths(locations):
                if not _verify_pre_check(file_py):
                    continue  # Check the other files
                # Load config file in user location. Construct new linter each
                # time, so config options don't bleed to unintended files.
                linter = reset_linter(config=local_config, file_linted=file_py)
                # Assume the local config will NOT set a new reporter.
                linter.set_reporter(current_reporter)
                current_reporter.register_file(file_py)
                linter.check(file_py)  # Lint !
                current_reporter.print_messages(level)
                current_reporter.reset_messages()  # Clear lists for any next file.
        current_reporter.output_blob()
        return current_reporter
    except Exception as e:
        print('Unexpected error encountered - please report this to david@cs.toronto.edu!')
        print('Error message: "{}"'.format(e))
        raise e


def _find_local_config(curr_dir):
    """Search for a `.pylintrc` configuration file provided in same (user)
    location as the source file to check.
    Return absolute path to the file, or None.
    `curr_dir` is an absolute path to a directory, containing a file to check.
    For more info see, pylint.config.find_pylintrc
    """
    if curr_dir.endswith('.py'):
        curr_dir = os.path.dirname(curr_dir)
    if os.path.exists(os.path.join(curr_dir, '.pylintrc')):
        return os.path.join(curr_dir, '.pylintrc')
    elif os.path.exists(os.path.join(curr_dir, 'pylintrc')):
        return os.path.join(curr_dir, 'pylintrc')


def _load_config(linter, config_location):
    """Load configuration into the linter."""
    linter.read_config_file(config_location)
    linter.config_file = config_location
    linter.load_config_file()
    print('### Loaded configuration file: {}'.format(config_location))


def reset_linter(config=None, file_linted=None):
    """Construct a new linter. Register config and checker plugins.

    To determine which configuration to use:
    - If the config argument is a string, use the config found at that location,
    - Otherwise,
        - Try to use the config file at directory of the file being linted,
        - Otherwise try to use default config file shipped with python_ta.
        - If the config argument is a dictionary, apply those options afterward.
    Do not re-use a linter object. Returns a new linter.
    """
    # Tuple of custom options. See 'type' in pylint/config.py `VALIDATORS` dict.
    new_checker_options = (
        ('pyta-reporter',
            {'default': 'ColorReporter',
             'type': 'string',
             'metavar': '<pyta_reporter>',
             'help': 'Output messages with a specific reporter.'}),
        ('pyta-pep8',
            {'default': False,
             'type': 'yn',
             'metavar': '<yn>',
             'help': 'Use the pycodestyle checker.'}),
        ('pyta-number-of-messages',
            {'default': 5,
             'type': 'int',
             'metavar': '<number_messages>',
             'help': 'Display a certain number of messages to the user, without overwhelming them.'}),
        ('pyta-template-file',
            {'default': 'template.html',
             'type': 'string',
             'metavar': '<pyta_reporter>',
             'help': 'Template file for html format of htmlreporter output.'}),
        ('pyta-output-file',
            {'default': 'output.html',
             'type': 'string',
             'metavar': '<pyta_reporter>',
             'help': 'Output file for htmlreporter.'}),
    )

    custom_checkers = [
        'python_ta/checkers/forbidden_import_checker',
        'python_ta/checkers/global_variables_checker',
        'python_ta/checkers/dynamic_execution_checker',
        'python_ta/checkers/IO_Function_checker',
        'python_ta/checkers/invalid_range_index_checker',
        'python_ta/checkers/assigning_to_self_checker',
        'python_ta/checkers/always_returning_checker',
        'python_ta/checkers/constant_test_checker',
        'python_ta/checkers/structure_test_checker',
        'python_ta/checkers/type_annotation_checker',
<<<<<<< HEAD
        'python_ta/checkers/unnecessary_assignment_checker'
=======
        'python_ta/checkers/unnecessary_indexing_checker'
>>>>>>> a2ce3a7f
        # 'python_ta/checkers/simplified_if_checker'
        # TODO: Eventually enable this checker
        # 'python_ta/checkers/type_inference_checker'
    ]

    # Register new options to a checker here to allow references to
    # options in `.pylintrc` config file.
    # Options stored in linter: `linter._all_options`, `linter._external_opts`
    linter = pylint.lint.PyLinter(options=new_checker_options)
    linter.load_default_plugins()  # Load checkers, reporters
    linter.load_plugin_modules(custom_checkers)

    if isinstance(config, str) and config != '':
        # Use config file at the specified path instead of the default.
        _load_config(linter, config)
    else:
        # If available, use config file at directory of the file being linted.
        pylintrc_location = None
        if file_linted:
            pylintrc_location = _find_local_config(file_linted)

        # Otherwise, use default config file shipped with python_ta package.
        if not pylintrc_location:
            pylintrc_location = _find_local_config(os.path.dirname(__file__))

        _load_config(linter, pylintrc_location)

        # Override part of the default config, with a dict of config options.
        # Note: these configs are overridden by config file in user's codebase
        # location.
        if isinstance(config, dict):
            for key in config:
                linter.global_set_option(key, config[key])

    # The above configuration may have set the pep8 option.
    if linter.config.pyta_pep8:
        linter.load_plugin_modules(['python_ta/checkers/pycodestyle_checker'])

    return linter


def reset_reporter(linter, output_filepath=None):
    """Initialize a reporter with config options.

    Output is an absolute file path to output into.
    """
    # Determine the type of reporter from the config setup.
    current_reporter = _call_validator(linter.config.pyta_reporter,
                                       None, None, None)
    current_reporter.set_output_filepath(output_filepath)
    linter.set_reporter(current_reporter)
    return current_reporter


def get_file_paths(rel_path):
    """A generator for iterating python files within a directory.
    `rel_path` is a relative path to a file or directory.
    Returns paths to all files in a directory.
    """
    if not os.path.isdir(rel_path):
        yield rel_path  # Don't do anything; return the file name.
    else:
        for root, _, files in os.walk(rel_path):
            for filename in (f for f in files if f.endswith('.py')):
                yield os.path.join(root, filename)  # Format path, from root.


def _verify_pre_check(filepath):
    """Check student code for certain issues."""
    # Make sure the program doesn't crash for students.
    # Could use some improvement for better logging and error reporting.
    try:
        # Check for inline "pylint:" comment, which may indicate a student
        # trying to disable a check.
        with tokenize.open(os.path.expanduser(filepath)) as f:
            for tok_type, content, _, _, _ in tokenize.generate_tokens(f.readline):
                if tok_type != tokenize.COMMENT:
                    continue
                match = pylint.utils.OPTION_RGX.search(content)
                if match is not None:
                    print('ERROR: string "pylint:" found in comment. ' +
                          'No check run on file `{}`\n'.format(filepath))
                    return False
    except IndentationError as e:
        print('ERROR: python_ta could not check your code due to an ' +
              'indentation error at line {}'.format(e.lineno))
        return False
    except tokenize.TokenError as e:
        print('ERROR: python_ta could not check your code due to a ' +
              'syntax error in your file')
        return False
    return True


def _get_valid_files_to_check(reporter, module_name):
    """A generator for all valid files to check. Uses a reporter to output
    messages when an input cannot be checked.
    """
    # Allow call to check with empty args
    if module_name == '':
        m = sys.modules['__main__']
        spec = importlib.util.spec_from_file_location(m.__name__, m.__file__)
        module_name = [spec.origin]
    # Enforce API to expect 1 file or directory if type is list
    elif isinstance(module_name, str):
        module_name = [module_name]
    # Otherwise, enforce API to expect `module_name` type as list
    elif not isinstance(module_name, list):
        print('No checks run. Input to check, `{}`, has invalid type, must be a list of strings.'.format(module_name))
        return

    # Filter valid files to check
    for item in module_name:
        if not isinstance(item, str):  # Issue errors for invalid types
            print(reporter.filename_to_display(item))
            print('No check run on file `{}`, with invalid type. Must be type: str.\n'.format(item))
        elif os.path.isdir(item):
            yield item
        elif not os.path.exists(os.path.expanduser(item)):
            try:
                # For files with dot notation, e.g., `examples.<filename>`
                filepath = modutils.file_from_modpath(item.split('.'))
                if os.path.exists(filepath):
                    yield filepath
                else:
                    print(reporter.filename_to_display(item))
                    print('Could not find the file called, `{}`\n'.format(item))
            except ImportError:
                print(reporter.filename_to_display(item))
                print('Could not find the file called, `{}`\n'.format(item))
        else:
            yield item  # Check other valid files.


def doc(msg_id):
    """Open a webpage explaining the error for the given message."""
    msg_url = HELP_URL + '#' + msg_id
    print('Opening {} in a browser.'.format(msg_url))
    webbrowser.open(msg_url)<|MERGE_RESOLUTION|>--- conflicted
+++ resolved
@@ -173,11 +173,9 @@
         'python_ta/checkers/constant_test_checker',
         'python_ta/checkers/structure_test_checker',
         'python_ta/checkers/type_annotation_checker',
-<<<<<<< HEAD
+        'python_ta/checkers/unnecessary_indexing_checker',
         'python_ta/checkers/unnecessary_assignment_checker'
-=======
-        'python_ta/checkers/unnecessary_indexing_checker'
->>>>>>> a2ce3a7f
+
         # 'python_ta/checkers/simplified_if_checker'
         # TODO: Eventually enable this checker
         # 'python_ta/checkers/type_inference_checker'
