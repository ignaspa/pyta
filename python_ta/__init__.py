"""Python Teaching Assistant

The goal of this module is to provide automated feedback to students in our
introductory Python courses, using static analysis of their code.

To run the checker, call the check function on the name of the module to check.

> import python_ta
> python_ta.check_all('mymodule.py')

Or, put the following code in your Python module:

if __name__ == '__main__':
    import python_ta
    python_ta.check_all()
"""
# First, remove underscore from builtins if it has been bound in the REPL.
import builtins
try:
    del builtins._
except AttributeError:
    pass

import importlib.util
import os
import sys
import tokenize
import webbrowser

import pylint.lint
import pylint.utils
from pylint.config import VALIDATORS, _call_validator

from astroid import modutils, MANAGER

from .reporters import REPORTERS
from .patches import patch_all

HELP_URL = 'http://www.cs.toronto.edu/~david/pyta/'

# check the python version
if sys.version_info < (3, 6, 0):
    print('You need Python 3.6 or later to run PythonTA.')


def check_errors(module_name='', config='', output=None):
    """Check a module for errors, printing a report."""
    return _check(module_name=module_name, level='error', local_config=config,
                  output=output)


def check_all(module_name='', config='', output=None):
    """Check a module for errors and style warnings, printing a report."""
    return _check(module_name=module_name, level='all', local_config=config,
                  output=output)


def _check(module_name='', level='all', local_config='', output=None):
    """Check a module for problems, printing a report.

    The `module_name` can take several inputs:
      - string of a directory, or file to check (`.py` extension optional).
      - list of strings of directories or files -- can have multiple.
      - no argument -- checks the python file containing the function call.
    `level` is used to specify which checks should be made.
    `local_config` is a dict of config options or string (config file name).
    `output` is an absolute path to capture pyta data output. Default std out.
    """
    MANAGER.clear_cache()

    # Add reporters to an internal pylint data structure, for use with setting
    # custom pyta options in a Tuple, before (re)setting reporter.
    for reporter in REPORTERS:
        VALIDATORS[reporter.__name__] = reporter
    linter = reset_linter(config=local_config)
    current_reporter = reset_reporter(linter, output)
    patch_all()  # Monkeypatch pylint (override certain methods)

    # Try to check file, issue error message for invalid files.
    try:
        for locations in _get_valid_files_to_check(current_reporter, module_name):
            for file_py in get_file_paths(locations):
                if not _verify_pre_check(file_py):
                    continue  # Check the other files
                # Load config file in user location. Construct new linter each
                # time, so config options don't bleed to unintended files.
                linter = reset_linter(config=local_config, file_linted=file_py)
                # Assume the local config will NOT set a new reporter.
                linter.set_reporter(current_reporter)
                current_reporter.register_file(file_py)
                linter.check(file_py)  # Lint !
                current_reporter.print_messages(level)
                current_reporter.reset_messages()  # Clear lists for any next file.
        current_reporter.output_blob()
        return current_reporter
    except Exception as e:
        print('Unexpected error encountered - please report this to david@cs.toronto.edu!')
        print('Error message: "{}"'.format(e))
        raise e


def _find_local_config(curr_dir):
    """Search for a `.pylintrc` configuration file provided in same (user)
    location as the source file to check.
    Return absolute path to the file, or None.
    `curr_dir` is an absolute path to a directory, containing a file to check.
    For more info see, pylint.config.find_pylintrc
    """
    if curr_dir.endswith('.py'):
        curr_dir = os.path.dirname(curr_dir)
    if os.path.exists(os.path.join(curr_dir, '.pylintrc')):
        return os.path.join(curr_dir, '.pylintrc')
    elif os.path.exists(os.path.join(curr_dir, 'pylintrc')):
        return os.path.join(curr_dir, 'pylintrc')


def _load_config(linter, config_location):
    """Load configuration into the linter."""
    linter.read_config_file(config_location)
    linter.config_file = config_location
    linter.load_config_file()
    print('### Loaded configuration file: {}'.format(config_location))


def reset_linter(config=None, file_linted=None):
    """Construct a new linter. Register config and checker plugins.

    To determine which configuration to use:
    - If the config argument is a string, use the config found at that location,
    - Otherwise,
        - Try to use the config file at directory of the file being linted,
        - Otherwise try to use default config file shipped with python_ta.
        - If the config argument is a dictionary, apply those options afterward.
    Do not re-use a linter object. Returns a new linter.
    """
    # Tuple of custom options. See 'type' in pylint/config.py `VALIDATORS` dict.
    new_checker_options = (
        ('pyta-reporter',
            {'default': 'ColorReporter',
             'type': 'string',
             'metavar': '<pyta_reporter>',
             'help': 'Output messages with a specific reporter.'}),
        ('pyta-pep8',
            {'default': False,
             'type': 'yn',
             'metavar': '<yn>',
             'help': 'Use the pycodestyle checker.'}),
        ('pyta-number-of-messages',
            {'default': 5,
             'type': 'int',
             'metavar': '<number_messages>',
             'help': 'Display a certain number of messages to the user, without overwhelming them.'}),
        ('pyta-template-file',
            {'default': 'template.html',
             'type': 'string',
             'metavar': '<pyta_reporter>',
             'help': 'Template file for html format of htmlreporter output.'}),
        ('pyta-output-file',
            {'default': 'output.html',
             'type': 'string',
             'metavar': '<pyta_reporter>',
             'help': 'Output file for htmlreporter.'}),
    )

    custom_checkers = [
        'python_ta/checkers/forbidden_import_checker',
        'python_ta/checkers/global_variables_checker',
        'python_ta/checkers/dynamic_execution_checker',
        'python_ta/checkers/IO_Function_checker',
        'python_ta/checkers/invalid_range_index_checker',
        'python_ta/checkers/assigning_to_self_checker',
        'python_ta/checkers/always_returning_checker',
        'python_ta/checkers/constant_test_checker',
        'python_ta/checkers/structure_test_checker',
<<<<<<< HEAD
        'python_ta/checkers/unnecessary_assignment_checker'
        #'python_ta/checkers/simplified_if_checker'
=======
        'python_ta/checkers/type_annotation_checker'
        # 'python_ta/checkers/simplified_if_checker'
>>>>>>> 884602d3
        # TODO: Eventually enable this checker
        # 'python_ta/checkers/type_inference_checker'
    ]

    # Register new options to a checker here to allow references to
    # options in `.pylintrc` config file.
    # Options stored in linter: `linter._all_options`, `linter._external_opts`
    linter = pylint.lint.PyLinter(options=new_checker_options)
    linter.load_default_plugins()  # Load checkers, reporters
    linter.load_plugin_modules(custom_checkers)

    if isinstance(config, str) and config != '':
        # Use config file at the specified path instead of the default.
        _load_config(linter, config)
    else:
        # If available, use config file at directory of the file being linted.
        pylintrc_location = None
        if file_linted:
            pylintrc_location = _find_local_config(file_linted)

        # Otherwise, use default config file shipped with python_ta package.
        if not pylintrc_location:
            pylintrc_location = _find_local_config(os.path.dirname(__file__))

        _load_config(linter, pylintrc_location)

        # Override part of the default config, with a dict of config options.
        # Note: these configs are overridden by config file in user's codebase
        # location.
        if isinstance(config, dict):
            for key in config:
                linter.global_set_option(key, config[key])

    # The above configuration may have set the pep8 option.
    if linter.config.pyta_pep8:
        linter.load_plugin_modules(['python_ta/checkers/pycodestyle_checker'])

    return linter


def reset_reporter(linter, output_filepath=None):
    """Initialize a reporter with config options.

    Output is an absolute file path to output into.
    """
    # Determine the type of reporter from the config setup.
    current_reporter = _call_validator(linter.config.pyta_reporter,
                                       None, None, None)
    current_reporter.set_output_filepath(output_filepath)
    linter.set_reporter(current_reporter)
    return current_reporter


def get_file_paths(rel_path):
    """A generator for iterating python files within a directory.
    `rel_path` is a relative path to a file or directory.
    Returns paths to all files in a directory.
    """
    if not os.path.isdir(rel_path):
        yield rel_path  # Don't do anything; return the file name.
    else:
        for root, _, files in os.walk(rel_path):
            for filename in (f for f in files if f.endswith('.py')):
                yield os.path.join(root, filename)  # Format path, from root.


def _verify_pre_check(filepath):
    """Check student code for certain issues."""
    # Make sure the program doesn't crash for students.
    # Could use some improvement for better logging and error reporting.
    try:
        # Check for inline "pylint:" comment, which may indicate a student
        # trying to disable a check.
        with tokenize.open(os.path.expanduser(filepath)) as f:
            for tok_type, content, _, _, _ in tokenize.generate_tokens(f.readline):
                if tok_type != tokenize.COMMENT:
                    continue
                match = pylint.utils.OPTION_RGX.search(content)
                if match is not None:
                    print('ERROR: string "pylint:" found in comment. ' +
                          'No check run on file `{}`\n'.format(filepath))
                    return False
    except IndentationError as e:
        print('ERROR: python_ta could not check your code due to an ' +
              'indentation error at line {}'.format(e.lineno))
        return False
    except tokenize.TokenError as e:
        print('ERROR: python_ta could not check your code due to a ' +
              'syntax error in your file')
        return False
    return True


def _get_valid_files_to_check(reporter, module_name):
    """A generator for all valid files to check. Uses a reporter to output
    messages when an input cannot be checked.
    """
    # Allow call to check with empty args
    if module_name == '':
        m = sys.modules['__main__']
        spec = importlib.util.spec_from_file_location(m.__name__, m.__file__)
        module_name = [spec.origin]
    # Enforce API to expect 1 file or directory if type is list
    elif isinstance(module_name, str):
        module_name = [module_name]
    # Otherwise, enforce API to expect `module_name` type as list
    elif not isinstance(module_name, list):
        print('No checks run. Input to check, `{}`, has invalid type, must be a list of strings.'.format(module_name))
        return

    # Filter valid files to check
    for item in module_name:
        if not isinstance(item, str):  # Issue errors for invalid types
            print(reporter.filename_to_display(item))
            print('No check run on file `{}`, with invalid type. Must be type: str.\n'.format(item))
        elif os.path.isdir(item):
            yield item
        elif not os.path.exists(os.path.expanduser(item)):
            try:
                # For files with dot notation, e.g., `examples.<filename>`
                filepath = modutils.file_from_modpath(item.split('.'))
                if os.path.exists(filepath):
                    yield filepath
                else:
                    print(reporter.filename_to_display(item))
                    print('Could not find the file called, `{}`\n'.format(item))
            except ImportError:
                print(reporter.filename_to_display(item))
                print('Could not find the file called, `{}`\n'.format(item))
        else:
            yield item  # Check other valid files.


def doc(msg_id):
    """Open a webpage explaining the error for the given message."""
    msg_url = HELP_URL + '#' + msg_id
    print('Opening {} in a browser.'.format(msg_url))
    webbrowser.open(msg_url)<|MERGE_RESOLUTION|>--- conflicted
+++ resolved
@@ -172,13 +172,9 @@
         'python_ta/checkers/always_returning_checker',
         'python_ta/checkers/constant_test_checker',
         'python_ta/checkers/structure_test_checker',
-<<<<<<< HEAD
+        'python_ta/checkers/type_annotation_checker',
         'python_ta/checkers/unnecessary_assignment_checker'
-        #'python_ta/checkers/simplified_if_checker'
-=======
-        'python_ta/checkers/type_annotation_checker'
         # 'python_ta/checkers/simplified_if_checker'
->>>>>>> 884602d3
         # TODO: Eventually enable this checker
         # 'python_ta/checkers/type_inference_checker'
     ]
