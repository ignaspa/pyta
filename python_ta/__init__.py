--- conflicted
+++ resolved
@@ -23,11 +23,7 @@
 import pylint.lint
 import pylint.utils
 
-<<<<<<< HEAD
-from astroid import MANAGER
-=======
 from astroid import MANAGER, modutils
->>>>>>> 2feec47e
 
 from .reporters import *
 from .patches import patch_all
@@ -69,10 +65,6 @@
 
 def _load_pylint_plugins(linter, local_config):
     """Register checker plugins for pylint. Return linter."""
-<<<<<<< HEAD
-=======
-    linter = pylint.lint.PyLinter(reporter=current_reporter)
->>>>>>> 2feec47e
     linter.load_default_plugins()
 
     # Register custom pyta reporters, `linter._reporters`
@@ -159,9 +151,6 @@
         return False
     return True
 
-<<<<<<< HEAD
-def _check(module_name='', level='all', local_config=''):
-=======
 
 def get_file_paths(rel_path):
     """A generator for iterating python files within a directory.
@@ -177,9 +166,7 @@
                 yield os.path.join(root, filename)  # Format path, from root.
 
 
-def _check(module_name='', reporter=ColorReporter, number_of_messages=5, level='all',
-           local_config='', pep8=False):
->>>>>>> 2feec47e
+def _check(module_name='', level='all', local_config=''):
     """Check a module for problems, printing a report.
 
     The `module_name` can take several inputs:
@@ -254,33 +241,13 @@
 
     # Try to check file, issue error message for invalid files.
     try:
-<<<<<<< HEAD
-        expanded_files, errors = pylint.utils.expand_modules(valid_module_names, 
-                        linter.config.black_list, linter.config.black_list_re)
-        for error in errors:
-            current_reporter.show_file_linted(error['mod'])
-            if isinstance(error['ex'], ImportError):
-                print('Error: {}, which means the file "{}" could not be found.\n'
-                      .format(error['ex'], error['mod']))
-            else:
-                print('Error: {}\n'.format(error['ex']))
-
-        for descr in expanded_files:
-            modname, filepath, is_arg = descr['name'], descr['path'], descr['isarg']
-            # Load config file in user location
-            _apply_nearest_config(linter, os.path.abspath(filepath))
-            # The local config may have set a new reporter
-            linter._load_reporter()
-            current_reporter = linter.reporter
-            current_reporter.show_file_linted(modname)
-            if not _verify_pre_check(filepath):
-                continue  # Check the other files
-            linter.check(filepath)  # Lint !
-            current_reporter.print_messages(level)
-            current_reporter.reset_messages()  # Clear lists for any next file.
-=======
         for locations in valid_module_names:
             for file_py in get_file_paths(locations):
+                # Load config file in user location
+                _apply_nearest_config(linter, os.path.abspath(file_py))
+                # The local config may have set a new reporter
+                linter._load_reporter()
+                current_reporter = linter.reporter
                 current_reporter.show_file_linted(file_py)
                 if not _verify_pre_check(file_py):
                     continue  # Check the other files
@@ -288,7 +255,6 @@
                 current_reporter.print_messages(level)
                 current_reporter.reset_messages()  # Clear lists for any next file.
 
->>>>>>> 2feec47e
     except Exception as e:
         print('Unexpected error encountered - please report this to david@cs.toronto.edu!')
         print('Error message: "{}"'.format(e))
