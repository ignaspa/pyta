--- conflicted
+++ resolved
@@ -4,7 +4,6 @@
 # there seems to be an off by one issue in how max-nested-blocks is used.
 max-nested-blocks = 2
 
-<<<<<<< HEAD
 [MESSAGES CONTROL]
 
 # Disable the message, report, category or checker with the given id(s).
@@ -12,13 +11,6 @@
     W1501, W1502, W1505, E1300, E1301, E1302, E1304, W1300, W1301, W1302, W1304,
     E1124, E1125, E1129, E1132, W1402, W0105,
     E0116, E0114, E0112, E0115, E0106, E0113, E0111, E0105, E0100, E0117,
-    W0150, W0120, W0124, W0108, W0123, W0122, W0110, C0122, C0200, W0141
-=======
-
-[MESSAGES CONTROL]
-
-# Disable the message, report, category or checker with the given id(s).
-
-# Variable Checker
-disable=W0640, W0623, W0614, W0604, W0603, W0602, W0601, E0604, E0603, E1200, E1201, E1202, W1201, E1205, E1206
->>>>>>> 18a04bcd
+    W0150, W0120, W0124, W0108, W0123, W0122, W0110, C0122, C0200, W0141,
+    W0640, W0623, W0614, W0604, W0603, W0602, W0601, E0604, E0603, E1200,
+    E1201, E1202, W1201, E1205, E1206