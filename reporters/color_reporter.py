--- conflicted
+++ resolved
@@ -22,8 +22,4 @@
                 code = Fore.RED + Style.BRIGHT + msg.msg_id + Style.RESET_ALL
             else:
                 code = Style.BRIGHT + msg.msg_id + Style.RESET_ALL
-<<<<<<< HEAD
-            print(code, '({})\n    [Line {}] {}'.format(msg.symbol, msg.line, msg.msg))
-=======
-            print(code, '({}) {}\n    {}'.format(msg.symbol, msg.obj, msg.msg))
->>>>>>> f86ad906
+            print(code, '({})\n    [Line {}] {}'.format(msg.symbol, msg.line, msg.msg))