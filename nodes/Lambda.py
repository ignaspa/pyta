<<<<<<< HEAD
fun = lambda: 3
fun2 = lambda x, y: x + y
=======
"""
Lambda astroid node

Lambda is a minimal function definition that can be used inside an expression.

Attributes:
    - args    (Arguments)
        - The arguments for function lambda.
    - body    (Node)
        - The body of function lambda. The body should be a single node.
    - locals  (Dict)
        - Contains the variables in the local scope.

Example:
    - args    -> x
    - body    -> 3
    - locals  -> {"args": x, "body": 3}
"""

fun = lambda x: 3
>>>>>>> 51ab5f2c
<|MERGE_RESOLUTION|>--- conflicted
+++ resolved
@@ -1,7 +1,3 @@
-<<<<<<< HEAD
-fun = lambda: 3
-fun2 = lambda x, y: x + y
-=======
 """
 Lambda astroid node
 
@@ -21,5 +17,5 @@
     - locals  -> {"args": x, "body": 3}
 """
 
-fun = lambda x: 3
->>>>>>> 51ab5f2c
+fun = lambda: 3
+fun2 = lambda x, y: x + y